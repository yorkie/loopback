--- conflicted
+++ resolved
@@ -16,10 +16,6 @@
     "loopback-datasource-juggler": "~1.0.0",
     "strong-remoting": "~1.0.0",
     "inflection": "~1.2.5",
-<<<<<<< HEAD
-    "bcrypt": "~0.7.7",
-=======
->>>>>>> 159eb007
     "passport": "~0.1.17",
     "passport-local": "~0.1.6",
     "nodemailer": "~0.4.4",
