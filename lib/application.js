--- conflicted
+++ resolved
@@ -16,7 +16,7 @@
 /**
  * Create a set of remote objects.
  */
- 
+
 app.remotes = function () {
   if(this._remotes) {
     return this._remotes;
@@ -40,7 +40,6 @@
 }
 
 /**
-<<<<<<< HEAD
  * Get ModelBuilder.
  */
  
@@ -49,8 +48,6 @@
 }
 
 /**
- * Define a model.
-=======
  * App models.
  */
 
@@ -58,96 +55,16 @@
 
 /**
  * Expose a model.
->>>>>>> 6428000f
  *
  * @param Model {Model}
  */
 
-<<<<<<< HEAD
-app.model =
-app.defineModel =
-app.define = function (name, properties, options) {
-  var modelBuilder = this.modelBuilder();
-  var ModelCtor = modelBuilder.define(name, properties, options);
-  
-  ModelCtor.dataSource = function (name) {
-    var dataSource = app.dataSources[name];
-    
-    dataSource.attach(this);
-    
-    var hasMany = ModelCtor.hasMany;
-  
-    if(!hasMany) return;
-  
-    // override the default relations to add shared proxy methods
-    // cannot expose the relation methods since they are only defined
-    // once you get them (eg. prototype[name])
-    ModelCtor.hasMany = function (anotherClass, params) {
-      var origArgs = arguments;
-      var thisClass = this, thisClassName = this.modelName;
-      params = params || {};
-      if (typeof anotherClass === 'string') {
-          params.as = anotherClass;
-          if (params.model) {
-              anotherClass = params.model;
-          } else {
-              var anotherClassName = i8n.singularize(anotherClass).toLowerCase();
-              for(var name in this.schema.models) {
-                  if (name.toLowerCase() === anotherClassName) {
-                      anotherClass = this.schema.models[name];
-                  }
-              }
-          }
-      }
-      
-      var pluralized = i8n.pluralize(anotherClass.modelName);
-      var methodName = params.as ||
-          i8n.camelize(pluralized, true);
-      var proxyMethodName = 'get' + i8n.titleize(pluralized, true);
-    
-      // create a proxy method
-      var fn = this.prototype[proxyMethodName] = function () {
-        // this cannot be a shared method
-        // because it is defined when you
-        // inside a property getter...
-        
-        this[methodName].apply(thisClass, arguments);
-      };
-      
-      fn.shared = true;
-      fn.http = {verb: 'get', path: '/' + methodName};
-      hasMany.apply(this, arguments);
-    };
-  };
-  
-  ModelCtor.shared = true;
-  ModelCtor.sharedCtor = function (id, fn) {
-    if(id) {
-      ModelCtor.find(id, fn);
-    } else {
-      fn(null, new ModelCtor(data));
-    }
-  };
-  ModelCtor.sharedCtor.accepts = [
-    // todo... models need to expose what id type they need
-    {arg: 'id', type: 'any'},
-    {arg: 'data', type: 'object'}
-  ];
-  ModelCtor.sharedCtor.http = [
-    {path: '/'},
-    {path: '/:id'}
-  ];
-  
-  
-  return (app._models[ModelCtor.pluralModelName] = ModelCtor);
-=======
 app.model = function (Model) {
   this._models.push(Model);
   Model.app = this;
   if(Model._remoteHooks) {
     Model._remoteHooks.emit('attached', app);
   }
->>>>>>> 6428000f
 }
 
 /**
@@ -155,35 +72,7 @@
  */
 
 app.models = function () {
-<<<<<<< HEAD
-  var models = this._models;
-  var result = {};
-  var dataSources = this.dataSources;
-  
-  // add in any model from a data source
-  Object.keys(this.dataSources).forEach(function (name) {
-    var dataSource = dataSources[name];
-    
-    Object.keys(dataSource.models).forEach(function (className) {
-      var model = dataSource.models[className];
-      result[exportedName(model)] = model;
-    });
-  });
-  
-  // add in defined models
-  Object.keys(models).forEach(function (name) {
-    var model = models[name];
-    result[exportedName(model)] = model;
-  });
-  
-  function exportedName(model) {
-    return model.pluralModelName || i8n.pluralize(model.modelName);
-  }
-  
-  return result;
-=======
   return this._models;
->>>>>>> 6428000f
 }
 
 /**
